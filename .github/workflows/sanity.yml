name: Sanity Check

on:
  pull_request:
    branches:
    - main
  push:
    branches:
    - main

jobs:
  sanity-check:
    runs-on: ubuntu-latest
    steps:
    - name: Checkout
      uses: actions/checkout@v1
      with:
        fetch-depth: 1
<<<<<<< HEAD
    - name: Install SwiftFormat
      uses: Cyberbeni/install-swift-tool@v2
      with:
        url: https://github.com/nicklockwood/SwiftFormat
        branch: '0.46.3'
=======
    - name: Install Dependencies
      run: |
        brew install mint
        mint install nicklockwood/swiftformat@0.47.4
>>>>>>> 3fdebac0
    - name: run script
      run: ./scripts/sanity.sh<|MERGE_RESOLUTION|>--- conflicted
+++ resolved
@@ -16,17 +16,10 @@
       uses: actions/checkout@v1
       with:
         fetch-depth: 1
-<<<<<<< HEAD
     - name: Install SwiftFormat
       uses: Cyberbeni/install-swift-tool@v2
       with:
         url: https://github.com/nicklockwood/SwiftFormat
-        branch: '0.46.3'
-=======
-    - name: Install Dependencies
-      run: |
-        brew install mint
-        mint install nicklockwood/swiftformat@0.47.4
->>>>>>> 3fdebac0
+        branch: '0.47.4'
     - name: run script
       run: ./scripts/sanity.sh