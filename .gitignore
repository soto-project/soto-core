.DS_Store
/.build
/.swiftpm
/Packages
/*.xcodeproj
Package.resolved
<<<<<<< HEAD
=======
/build
/docs
>>>>>>> 42fb8423
<|MERGE_RESOLUTION|>--- conflicted
+++ resolved
@@ -4,8 +4,5 @@
 /Packages
 /*.xcodeproj
 Package.resolved
-<<<<<<< HEAD
-=======
 /build
-/docs
->>>>>>> 42fb8423
+/docs