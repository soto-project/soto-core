// swift-tools-version:5.0
import PackageDescription

let package = Package(
    name: "AWSSDKSwiftCore",
    products: [
        .library(name: "AWSSDKSwiftCore", targets: ["AWSSDKSwiftCore"])
    ],
    dependencies: [
<<<<<<< HEAD
        .package(url: "https://github.com/apple/swift-nio.git", .upToNextMajor(from:"2.1.0")),
        .package(url: "https://github.com/apple/swift-nio-ssl-support.git", from: "1.0.0"),
        .package(url: "https://github.com/Yasumoto/HypertextApplicationLanguage.git", .upToNextMajor(from: "1.1.0")),
        .package(url: "https://github.com/PerfectlySoft/Perfect-INIParser.git", .upToNextMajor(from: "3.0.0")),
=======
        .package(url: "https://github.com/apple/swift-nio.git", .upToNextMinor(from:"2.8.0")),
        .package(url: "https://github.com/apple/swift-nio-ssl.git", .upToNextMinor(from:"2.4.0")),
        .package(url: "https://github.com/swift-aws/HypertextApplicationLanguage.git", .upToNextMinor(from: "1.1.0")),
        .package(url: "https://github.com/swift-aws/Perfect-INIParser.git", .upToNextMinor(from: "3.0.0")),
>>>>>>> 42fb8423
    ],
    targets: [
        .target(
            name: "AWSSDKSwiftCore",
            dependencies: [
                "HypertextApplicationLanguage",
                "NIO",
                "NIOHTTP1",
                "NIOFoundationCompat",
                "INIParser"
            ]),
        .testTarget(name: "AWSSDKSwiftCoreTests", dependencies: ["AWSSDKSwiftCore"])
    ]
)

<<<<<<< HEAD
// switch for moving from NIOSSL to NIOTransportServices
let useNIOTransportServices = false
let awsSdkSwiftCoreTarget = package.targets.first(where: {$0.name == "AWSSDKSwiftCore"})

if useNIOTransportServices {
    package.platforms = [ .iOS(.v12), .macOS(.v10_14), .tvOS(.v12) ]
    package.dependencies.append(.package(url: "https://github.com/apple/swift-nio-transport-services.git", .upToNextMajor(from:"1.0.0")))
    awsSdkSwiftCoreTarget?.dependencies.append("NIOTransportServices")
} else {
    package.dependencies.append(.package(url: "https://github.com/apple/swift-nio-ssl.git", .upToNextMajor(from:"2.0.0")))
    awsSdkSwiftCoreTarget?.dependencies.append("NIOSSL")
=======
// switch for whether to use CAWSSDKOpenSSL to shim between OpenSSL versions
#if os(Linux)
let useAWSSDKOpenSSLShim = true
#else
let useAWSSDKOpenSSLShim = false
#endif

// AWSSDKSwiftCore target
let awsSdkSwiftCoreTarget = package.targets.first(where: {$0.name == "AWSSDKSwiftCore"})

// Decide on where we get our SSL support from. Linux usses NIOSSL to provide SSL. Linux also needs CAWSSDKOpenSSL to shim across different OpenSSL versions for the HMAC functions.
if useAWSSDKOpenSSLShim {
    package.targets.append(.target(name: "CAWSSDKOpenSSL"))
    awsSdkSwiftCoreTarget?.dependencies.append("CAWSSDKOpenSSL")
    package.dependencies.append(.package(url: "https://github.com/apple/swift-nio-ssl-support.git", from: "1.0.0"))
>>>>>>> 42fb8423
}<|MERGE_RESOLUTION|>--- conflicted
+++ resolved
@@ -7,17 +7,10 @@
         .library(name: "AWSSDKSwiftCore", targets: ["AWSSDKSwiftCore"])
     ],
     dependencies: [
-<<<<<<< HEAD
-        .package(url: "https://github.com/apple/swift-nio.git", .upToNextMajor(from:"2.1.0")),
-        .package(url: "https://github.com/apple/swift-nio-ssl-support.git", from: "1.0.0"),
-        .package(url: "https://github.com/Yasumoto/HypertextApplicationLanguage.git", .upToNextMajor(from: "1.1.0")),
-        .package(url: "https://github.com/PerfectlySoft/Perfect-INIParser.git", .upToNextMajor(from: "3.0.0")),
-=======
         .package(url: "https://github.com/apple/swift-nio.git", .upToNextMinor(from:"2.8.0")),
         .package(url: "https://github.com/apple/swift-nio-ssl.git", .upToNextMinor(from:"2.4.0")),
         .package(url: "https://github.com/swift-aws/HypertextApplicationLanguage.git", .upToNextMinor(from: "1.1.0")),
         .package(url: "https://github.com/swift-aws/Perfect-INIParser.git", .upToNextMinor(from: "3.0.0")),
->>>>>>> 42fb8423
     ],
     targets: [
         .target(
@@ -33,19 +26,6 @@
     ]
 )
 
-<<<<<<< HEAD
-// switch for moving from NIOSSL to NIOTransportServices
-let useNIOTransportServices = false
-let awsSdkSwiftCoreTarget = package.targets.first(where: {$0.name == "AWSSDKSwiftCore"})
-
-if useNIOTransportServices {
-    package.platforms = [ .iOS(.v12), .macOS(.v10_14), .tvOS(.v12) ]
-    package.dependencies.append(.package(url: "https://github.com/apple/swift-nio-transport-services.git", .upToNextMajor(from:"1.0.0")))
-    awsSdkSwiftCoreTarget?.dependencies.append("NIOTransportServices")
-} else {
-    package.dependencies.append(.package(url: "https://github.com/apple/swift-nio-ssl.git", .upToNextMajor(from:"2.0.0")))
-    awsSdkSwiftCoreTarget?.dependencies.append("NIOSSL")
-=======
 // switch for whether to use CAWSSDKOpenSSL to shim between OpenSSL versions
 #if os(Linux)
 let useAWSSDKOpenSSLShim = true
@@ -61,5 +41,4 @@
     package.targets.append(.target(name: "CAWSSDKOpenSSL"))
     awsSdkSwiftCoreTarget?.dependencies.append("CAWSSDKOpenSSL")
     package.dependencies.append(.package(url: "https://github.com/apple/swift-nio-ssl-support.git", from: "1.0.0"))
->>>>>>> 42fb8423
 }