--- conflicted
+++ resolved
@@ -25,20 +25,12 @@
     dependencies: [
         .package(url: "https://github.com/apple/swift-log.git", from: "1.4.0"),
         .package(url: "https://github.com/apple/swift-metrics.git", "1.0.0"..<"3.0.0"),
-<<<<<<< HEAD
-        .package(url: "https://github.com/apple/swift-nio.git", from: "2.16.1"),
+         .package(url: "https://github.com/apple/swift-nio.git", from: "2.16.1"),
         .package(url: "https://github.com/apple/swift-nio-ssl.git", from: "2.7.2"),
         .package(url: "https://github.com/apple/swift-nio-transport-services.git", from: "1.0.0"),
-        .package(url: "https://github.com/swift-server/async-http-client.git", from: "1.3.0"),
+        .package(url: "https://github.com/slashmo/async-http-client.git", .branch("feature/tracing")),
         .package(url: "https://github.com/adam-fowler/jmespath.swift.git", from: "1.0.0"),
-=======
         .package(url: "https://github.com/apple/swift-distributed-tracing.git", from: "0.1.2"),
-        .package(url: "https://github.com/apple/swift-nio.git", .upToNextMajor(from: "2.16.1")),
-        .package(url: "https://github.com/apple/swift-nio-ssl.git", .upToNextMajor(from: "2.7.2")),
-        .package(url: "https://github.com/apple/swift-nio-transport-services.git", .upToNextMajor(from: "1.0.0")),
-//        .package(url: "https://github.com/swift-server/async-http-client.git", .upToNextMajor(from: "1.3.0")),
-        .package(url: "https://github.com/slashmo/async-http-client.git", .branch("feature/tracing")),
->>>>>>> dae44847
     ],
     targets: [
         .target(name: "SotoCore", dependencies: [
@@ -53,12 +45,9 @@
             .product(name: "NIOSSL", package: "swift-nio-ssl"),
             .product(name: "NIOTransportServices", package: "swift-nio-transport-services"),
             .product(name: "NIOFoundationCompat", package: "swift-nio"),
-<<<<<<< HEAD
             .product(name: "JMESPath", package: "jmespath.swift"),
-=======
             .product(name: "Tracing", package: "swift-distributed-tracing"),
             .product(name: "TracingOpenTelemetrySupport", package: "swift-distributed-tracing"),
->>>>>>> dae44847
         ]),
         .target(name: "SotoCrypto", dependencies: []),
         .target(name: "SotoSignerV4", dependencies: [
