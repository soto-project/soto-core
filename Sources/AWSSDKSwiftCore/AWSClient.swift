--- conflicted
+++ resolved
@@ -594,17 +594,11 @@
             }
             return try XMLDecoder().decode(Output.self, from: outputNode)
 
-<<<<<<< HEAD
         case .buffer(let byteBuffer):
-            if let payload = Output.payloadPath {
+            if let payloadKey = payloadKey {
                 // convert ByteBuffer to Data
                 let data = byteBuffer.getData(at: byteBuffer.readerIndex, length: byteBuffer.readableBytes)
-                outputDict[payload] = data
-=======
-        case .buffer(let data):
-            if let payloadKey = payloadKey {
                 outputDict[payloadKey] = data
->>>>>>> 9b8c8297
             }
             decoder.dataDecodingStrategy = .raw
 
@@ -656,7 +650,7 @@
         struct XMLError: Codable, ErrorMessage {
             var code: String?
             var message: String
-            
+
             private enum CodingKeys: String, CodingKey {
                 case code = "Code"
                 case message = "Message"
@@ -665,7 +659,7 @@
         struct QueryError: Codable, ErrorMessage {
             var code: String?
             var message: String
-            
+
             private enum CodingKeys: String, CodingKey {
                 case code = "Code"
                 case message = "Message"
@@ -674,7 +668,7 @@
         struct JSONError: Codable, ErrorMessage {
             var code: String?
             var message: String
-            
+
             private enum CodingKeys: String, CodingKey {
                 case code = "__type"
                 case message = "message"
@@ -726,22 +720,12 @@
             return AWSResponseError(errorCode: code, message: errorMessage.message)
         }
 
-<<<<<<< HEAD
         let rawBodyString = response.body.asString()
-        return AWSError(message: errorMessage?.message ?? "Unhandled Error. Response Code: \(response.status.code)", rawBody: rawBodyString ?? "")
-=======
-        let rawBodyString : String?
-        if let rawBody = response.body.asData() {
-            rawBodyString = String(data: rawBody, encoding: .utf8)
-        } else {
-            rawBodyString = nil
-        }
-        return AWSError(statusCode: response.status, message: message ?? "Unhandled Error. Response Code: \(response.status.code)", rawBody: rawBodyString ?? "")
->>>>>>> 9b8c8297
+        return AWSError(statusCode: response.status, message: errorMessage?.message ?? "Unhandled Error. Response Code: \(response.status.code)", rawBody: rawBodyString ?? "")
     }
 }
 
-protocol ErrorMessage { 
+protocol ErrorMessage {
     var code: String? {get set}
     var message: String {get set}
 }
