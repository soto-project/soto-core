//
//  Client.swift
//  AWSSDKSwift
//
//  Created by Yuki Takei on 2017/03/13.
//
//

import Foundation
import Dispatch
import NIO
import NIOHTTP1
import HypertextApplicationLanguage

extension String {
    public static let uriAWSQueryAllowed: [String] = ["&", "\'", "(", ")", "-", ".", "0", "1", "2", "3", "4", "5", "6", "7", "8", "9", "=", "A", "B", "C", "D", "E", "F", "G", "H", "I", "J", "K", "L", "M", "N", "O", "P", "Q", "R", "S", "T", "U", "V", "W", "X", "Y", "Z", "_", "a", "b", "c", "d", "e", "f", "g", "h", "i", "j", "k", "l", "m", "n", "o", "p", "q", "r", "s", "t", "u", "v", "w", "x", "y", "z"]
}

public struct InputContext {
    let Shape: AWSShape.Type
    let input: AWSShape
}

public struct AWSClient {

    public enum RequestError: Error {
        case invalidURL(String)
    }

    let signer: Signers.V4

    let apiVersion: String

    let amzTarget: String?

    let _endpoint: String?

    let serviceProtocol: ServiceProtocol

<<<<<<< HEAD
=======
    private var cond = Cond()

>>>>>>> dc6386b7
    let serviceEndpoints: [String: String]

    let partitionEndpoint: String?

    public let middlewares: [AWSRequestMiddleware]

    public var possibleErrorTypes: [AWSErrorType.Type]

    public var endpoint: String {
        if let givenEndpoint = self._endpoint {
            return givenEndpoint
        }
        return "https://\(serviceHost)"
    }

    public var serviceHost: String {
        if let serviceEndpoint = serviceEndpoints[signer.region.rawValue] {
            return serviceEndpoint
        }

        if let partitionEndpoint = partitionEndpoint, let globalEndpoint = serviceEndpoints[partitionEndpoint] {
            return globalEndpoint
        }
        return "\(signer.service).\(signer.region.rawValue).amazonaws.com"
    }

    public init(accessKeyId: String? = nil, secretAccessKey: String? = nil, region givenRegion: Region?, amzTarget: String? = nil, service: String, serviceProtocol: ServiceProtocol, apiVersion: String, endpoint: String? = nil, serviceEndpoints: [String: String] = [:], partitionEndpoint: String? = nil, middlewares: [AWSRequestMiddleware] = [], possibleErrorTypes: [AWSErrorType.Type]? = nil) {
        let credential: CredentialProvider
        if let scredential = SharedCredential.default {
            credential = scredential
        } else {
            if let accessKey = accessKeyId, let secretKey = secretAccessKey {
                credential = Credential(accessKeyId: accessKey, secretAccessKey: secretKey)
            } else if let ecredential = EnvironementCredential() {
                credential = ecredential
            } else {
                credential = Credential(accessKeyId: "", secretAccessKey: "")
            }
        }

        let region: Region
        if let _region = givenRegion {
            region = _region
        }
        else if let partitionEndpoint = partitionEndpoint, let reg = Region(rawValue: partitionEndpoint) {
            region = reg
        } else if let defaultRegion = ProcessInfo.processInfo.environment["AWS_DEFAULT_REGION"], let reg = Region(rawValue: defaultRegion) {
            region = reg
        } else {
            region = .useast1
        }

<<<<<<< HEAD
        self.signer = Signers.V4(credential: credential, region: region, service: service)
=======
        self.signer = Signers.V4(credentials: cred, region: region, service: service)
>>>>>>> dc6386b7
        self.apiVersion = apiVersion
        self._endpoint = endpoint
        self.amzTarget = amzTarget
        self.serviceProtocol = serviceProtocol
        self.serviceEndpoints = serviceEndpoints
        self.partitionEndpoint = partitionEndpoint
        self.middlewares = middlewares
        self.possibleErrorTypes = possibleErrorTypes ?? []
    }
}

// invoker
extension AWSClient {
<<<<<<< HEAD
    fileprivate func invoke(_ nioRequest: Request) throws -> Response {
        let client = HTTPClient(hostname: nioRequest.head.headers["Host"].first!, port: 443)
        let future = try client.connect(nioRequest)

        //TODO(jmca) don't block
        let response = try future.wait()

        client.close { error in
            if let error = error {
                print("Error closing connection: \(error)")
            }
        }
=======
    fileprivate func invoke(request: Request) throws -> Response {
        // TODO implement Keep-alive
        let client = try HTTPClient(url: request.url)
        try client.open()
        let response = try client.request(request)
        client.close()
>>>>>>> dc6386b7

        return response
    }

    //TODO(jmca) learn how to map response to validate and return
    // a future of generic Output: AWSShape
    fileprivate func invokeAsync(_ nioRequest: Request) throws -> EventLoopFuture<Response>{
        let client = HTTPClient(hostname: nioRequest.head.headers["Host"].first!, port: 443)
        let future = try client.connect(nioRequest)
        future.whenComplete {
          client.close { error in
              if let error = error {
                  print("Error closing connection: \(error)")
              }
          }
        }
        return future
    }
}

// public facing apis
extension AWSClient {
    public func send<Input: AWSShape>(operation operationName: String, path: String, httpMethod: String, input: Input) throws {
        let awsRequest = try createAWSRequest(
            operation: operationName,
            path: path,
            httpMethod: httpMethod,
            input: input
        )
<<<<<<< HEAD
        let nioRequest = try createNioRequest(awsRequest)
        _ = try self.invoke(nioRequest)
=======

        _ = try self.request(request)
>>>>>>> dc6386b7
    }

    public func send(operation operationName: String, path: String, httpMethod: String) throws {
        let awsRequest = createAWSRequest(operation: operationName, path: path, httpMethod: httpMethod)
        let nioRequest = try createNioRequest(awsRequest)
        _ = try self.invoke(nioRequest)
    }

    public func send<Output: AWSShape>(operation operationName: String, path: String, httpMethod: String) throws -> Output {
        let awsRequest = createAWSRequest(operation: operationName, path: path, httpMethod: httpMethod)
        let nioRequest = try createNioRequest(awsRequest)
        return try validate(operation: operationName, response: try self.invoke(nioRequest))
    }

    public func send<Output: AWSShape, Input: AWSShape>(operation operationName: String, path: String, httpMethod: String, input: Input)
        throws -> Output {
        let awsRequest = try createAWSRequest(
            operation: operationName,
            path: path,
            httpMethod: httpMethod,
            input: input
        )
        let nioRequest = try createNioRequest(awsRequest)
        return try validate(operation: operationName, response: try self.invoke(nioRequest))
    }
}

// request creator
extension AWSClient {
    func createNIORequestWithSignedURL(_ request: AWSRequest) throws -> Request {
        var nioRequest = try request.toNIORequest()
        let head = nioRequest.head
        if let unsignedUrl = URL(string: head.uri) {
            let signedURI = signer.signedURL(url: unsignedUrl)
            nioRequest.head.uri = signedURI.absoluteString
            nioRequest.head.headers.replaceOrAdd(name: "Host", value: unsignedUrl.hostWithPort!)
        }
        return nioRequest
    }

<<<<<<< HEAD
    func createNIORequestWithSignedHeader(_ request: AWSRequest) throws -> Request {
        return try nioRequestWithSignedHeader(request.toNIORequest())
    }

    func nioRequestWithSignedHeader(_ nioRequest: Request) throws -> Request {
        var nioRequest = nioRequest
=======
    func createProrsumRequestWithSignedHeader(_ request: AWSRequest) throws -> Request {
        return try prorsumRequestWithSignedHeader(request.toProrsumRequest())
    }

    func prorsumRequestWithSignedHeader(_ prorsumRequest: Request) throws -> Request {
        var prorsumRequest = prorsumRequest
>>>>>>> dc6386b7
        // TODO avoid copying
        var headers: [String: String] = [:]
        for (key, value) in nioRequest.head.headers {
            headers[key.description] = value
        }

<<<<<<< HEAD
        let method = { () -> String in
            switch nioRequest.head.method {
            case HTTPMethod.RAW(value: "HEAD"): return "HEAD"
            case HTTPMethod.RAW(value: "GET"): return "GET"
            case HTTPMethod.RAW(value: "POST"): return "POST"
            case HTTPMethod.RAW(value: "PUT"): return "PUT"
            case HTTPMethod.RAW(value: "PATCH"): return "PATCH"
            case HTTPMethod.RAW(value: "DELETE"): return "DELETE"
            default: return "GET"
            }
        }()
        
        guard let url = URL(string: nioRequest.head.uri) else {
            fatalError("nioRequest.head.uri is invalid.")
=======
        if self.signer.credentials.isEmpty() || self.signer.credentials.nearExpiration() {
            do {
                signer.credentials = try MetaDataService().getCredential()
            } catch {
                // should not be crash
            }
>>>>>>> dc6386b7
        }

        let signedHeaders = signer.signedHeaders(
            url: url,
            headers: headers,
            method: method,
            bodyData: nioRequest.body
        )

        for (key, value) in signedHeaders {
            nioRequest.head.headers.replaceOrAdd(name: key, value: value)
        }

<<<<<<< HEAD
        return nioRequest
    }

    func createNioRequest(_ request: AWSRequest) throws -> Request {
        let nioRequest: Request
=======
        return prorsumRequest
    }

    func request(_ request: AWSRequest) throws -> Prorsum.Response {
        let prorsumRequest: Request
>>>>>>> dc6386b7
        switch request.httpMethod {
        case "GET":
            switch serviceProtocol.type {
            case .restjson:
<<<<<<< HEAD
                nioRequest = try createNIORequestWithSignedHeader(request)
=======
                prorsumRequest = try createProrsumRequestWithSignedHeader(request)
>>>>>>> dc6386b7

            default:
                nioRequest = try createNIORequestWithSignedURL(request)
            }
        default:
            nioRequest = try createNIORequestWithSignedHeader(request)
        }
<<<<<<< HEAD
        return nioRequest
    }

    fileprivate func createAWSRequest(operation operationName: String, path: String, httpMethod: String) -> AWSRequest {
=======

        return try invoke(request: prorsumRequest)
    }

    fileprivate func createRequest(operation operationName: String, path: String, httpMethod: String) -> AWSRequest {
>>>>>>> dc6386b7
        return AWSRequest(
            region: self.signer.region,
            url: URL(string:  "\(endpoint)\(path)")!,
            serviceProtocol: serviceProtocol,
            service: signer.service,
            amzTarget: amzTarget,
            operation: operationName,
            httpMethod: httpMethod,
            httpHeaders: [:],
            body: .empty,
            middlewares: middlewares
        )
    }

<<<<<<< HEAD
    fileprivate func createAWSRequest<Input: AWSShape>(operation operationName: String, path: String, httpMethod: String, input: Input) throws -> AWSRequest {
=======
    fileprivate func createRequest<Input: AWSShape>(operation operationName: String, path: String, httpMethod: String, input: Input) throws -> AWSRequest {
>>>>>>> dc6386b7
        var headers: [String: String] = [:]
        var body: Body = .empty
        var path = path
        var queryParams = [URLQueryItem]()

        // TODO should replace with Encodable
        let mirror = Mirror(reflecting: input)

        for (key, value) in Input.headerParams {
            if let attr = mirror.getAttribute(forKey: value.toSwiftVariableCase()) {
                headers[key] = "\(attr)"
            }
        }

        for (key, value) in Input.queryParams {
            if let attr = mirror.getAttribute(forKey: value.toSwiftVariableCase()) {
                queryParams.append(URLQueryItem(name: key, value: "\(attr)"))
            }
        }

        for (key, value) in Input.pathParams {
            if let attr = mirror.getAttribute(forKey: value.toSwiftVariableCase()) {
                path = path
                    .replacingOccurrences(of: "{\(key)}", with: "\(attr)")
                    // percent-encode key which is part of the path
                    .replacingOccurrences(of: "{\(key)+}", with: "\(attr)".addingPercentEncoding(withAllowedCharacters: .urlPathAllowed)!)
            }
        }

        if !queryParams.isEmpty {
            let separator = path.contains("?") ? "&" : "?"
            path = path + separator + queryParams.asStringForURL
        }

        switch serviceProtocol.type {
        case .json, .restjson:
            if let payload = Input.payloadPath, let payloadBody = mirror.getAttribute(forKey: payload.toSwiftVariableCase()) {
                body = Body(anyValue: payloadBody)
                headers.removeValue(forKey: payload.toSwiftVariableCase())
            } else {
                body = .json(try AWSShapeEncoder().encodeToJSONUTF8Data(input))
            }

        case .query:
            let data = try AWSShapeEncoder().encodeToJSONUTF8Data(input)
            var dict = try JSONSerializer().serializeToFlatDictionary(data)
            dict["Action"] = operationName
            dict["Version"] = apiVersion

            var queryItems = [String]()
            let keys = Array(dict.keys).sorted {$0.localizedCompare($1) == ComparisonResult.orderedAscending }

            for key in keys {
                if let value = dict[key] {
                    queryItems.append("\(key)=\(value)")
                }
            }

<<<<<<< HEAD
            if let params = queryItems.joined(separator: "&").addingPercentEncoding(withAllowedCharacters: CharacterSet(charactersIn: String.uriAWSQueryAllowed.joined())) {

                if path.contains("?") {
                    path += "&" + params
                } else {
                    path += "?" + params
                }

                body = .text(params)
            }

=======
            let params = queryItems.joined(separator: "&").percentEncoded(allowing: Characters.uriAWSQueryAllowed)

            if path.contains("?") {
                path += "&" + params
            } else {
                path += "?" + params
            }

            body = .text(params)

>>>>>>> dc6386b7
        case .restxml:
            if let payload = Input.payloadPath, let payloadBody = mirror.getAttribute(forKey: payload.toSwiftVariableCase()) {
                body = Body(anyValue: payloadBody)
                headers.removeValue(forKey: payload.toSwiftVariableCase())
            } else {
                body = .xml(try AWSShapeEncoder().encodeToXMLNode(input))
            }

        case .other(let proto):
            switch proto.lowercased() {
            case "ec2":
                let data = try AWSShapeEncoder().encodeToJSONUTF8Data(input)
                var params = try JSONSerializer().serializeToDictionary(data)
                params["Action"] = operationName
                params["Version"] = apiVersion
                body = .text(params.map({ "\($0.key)=\($0.value)" }).joined(separator: "&"))
            default:
                break
            }
        }

        guard let url = URL(string:  "\(endpoint)\(path)") else {
            throw RequestError.invalidURL("\(endpoint)\(path)")
        }

        return AWSRequest(
            region: self.signer.region,
            url: url,
            serviceProtocol: serviceProtocol,
            service: signer.service,
            amzTarget: amzTarget,
            operation: operationName,
            httpMethod: httpMethod,
            httpHeaders: headers,
            body: body,
            middlewares: middlewares
        )
    }
}

// response validator
extension AWSClient {
<<<<<<< HEAD
    fileprivate func validate<Output: AWSShape>(operation operationName: String, response: Response) throws -> Output {

        guard (200..<300).contains(response.head.status.code) else {
=======
    fileprivate func validate<Output: AWSShape>(operation operationName: String, response: Prorsum.Response) throws -> Output {

        guard (200..<300).contains(response.statusCode) else {
>>>>>>> dc6386b7
            let responseBody = try validateBody(
                for: response,
                payloadPath: nil,
                members: Output._members
            )
            throw createError(for: response, withComputedBody: responseBody, withRawData: response.body)
        }

        let responseBody = try validateBody(
            for: response,
            payloadPath: Output.payloadPath,
            members: Output._members
        )

        var responseHeaders: [String: String] = [:]
        for (key, value) in response.head.headers {
            responseHeaders[key.description] = value
        }

        var outputDict: [String: Any] = [:]
        switch responseBody {
        case .json(let data):
            outputDict = try JSONSerialization.jsonObject(with: data, options: []) as? [String: Any] ?? [:]

        case .xml(let node):
            let str = XMLNodeSerializer(node: node).serializeToJSON()
            outputDict = try JSONSerialization.jsonObject(with: str.data(using: .utf8)!, options: []) as? [String: Any] ?? [:]

            if let childOutputDict = outputDict[operationName+"Response"] as? [String: Any] {
                outputDict = childOutputDict
                if let childOutputDict = outputDict[operationName+"Result"] as? [String: Any] {
                    outputDict = childOutputDict
                }
            } else {
                if let key = outputDict.keys.first, let dict = outputDict[key] as? [String: Any] {
                    outputDict = dict
                }
            }

        case .buffer(let data):
            if let payload = Output.payloadPath {
                outputDict[payload] = data
            }

        case .text(let text):
            if let payload = Output.payloadPath {
                outputDict[payload] = text
            }

        default:
            break
        }

<<<<<<< HEAD
        for (key, value) in response.head.headers {
=======
        for (key, value) in response.headers {
>>>>>>> dc6386b7
            if let index = Output.headerParams.index(where: { $0.key.lowercased() == key.description.lowercased() }) {
                if let number = Double(value) {
                    outputDict[Output.headerParams[index].key] = number.truncatingRemainder(dividingBy: 1) == 0 ? Int(number) : number
                } else if let boolean = Bool(value) {
                    outputDict[Output.headerParams[index].key] = boolean
                } else {
                    outputDict[Output.headerParams[index].key] = value
                }
            }
        }

        return try DictionaryDecoder().decode(Output.self, from: outputDict)
    }

<<<<<<< HEAD
    private func validateBody(for response: Response, payloadPath: String?, members: [AWSShapeMember]) throws -> Body {
        var responseBody: Body = .empty
        let data = response.body
=======
    private func validateBody(for response: Prorsum.Response, payloadPath: String?, members: [AWSShapeMember]) throws -> Body {
        var responseBody: Body = .empty
        let data = response.body.asData()
>>>>>>> dc6386b7

        if data.isEmpty {
            return responseBody
        }

        if payloadPath != nil {
            return .buffer(data)
        }

        switch serviceProtocol.type {
        case .json, .restjson:
            if let cType = response.contentType(), cType.contains("hal+json") {
                let representation = try Representation.from(json: data)
                var dictionary = representation.properties
                for rel in representation.rels {
                    guard let representations = try Representation.from(json: data).representations(for: rel) else {
                        continue
                    }

                    guard let hint = members.filter({ $0.location?.name == rel }).first else {
                        continue
                    }

                    switch hint.type {
                    case .list:
                        let properties : [[String: Any]] = try representations.map({
                            var props = $0.properties
                            var linkMap: [String: [Link]] = [:]

                            for link in $0.links {
                                let key = link.rel.camelCased(separator: ":")
                                if linkMap[key] == nil {
                                    linkMap[key] = []
                                }
                                linkMap[key]?.append(link)
                            }

                            for (key, links) in linkMap {
                                var dict: [String: Any] = [:]
                                for link in links {
                                    guard let name = link.name else { continue }
                                    let head = HTTPRequestHead(version: HTTPVersion(major: 1, minor: 1), method: .GET, uri: endpoint + link.href)
                                    let res = try invoke(nioRequestWithSignedHeader(Request(head: head, body: Data())))
                                    let representaion = try Representation().from(json: res.body)
                                    dict[name] = representaion.properties
                                }
                                props[key] = dict
                            }

                            return props
                        })
                        dictionary[rel] = properties

                    default:
                        dictionary[rel] = representations.map({ $0.properties }).first ?? [:]
                    }
                }
                responseBody = .json(try JSONSerialization.data(withJSONObject: dictionary, options: []))

            } else {
                responseBody = .json(data)
            }

        case .restxml, .query:
            let xmlNode = try XML2Parser(data: data).parse()
            responseBody = .xml(xmlNode)

        case .other(let proto):
            switch proto.lowercased() {
            case "ec2":
                let xmlNode = try XML2Parser(data: data).parse()
                responseBody = .xml(xmlNode)

            default:
                responseBody = .buffer(data)
            }
        }

        return responseBody
    }

    private func createError(for response: Response, withComputedBody body: Body, withRawData data: Data) -> Error {
        let bodyDict: [String: Any]
        if let dict = try? body.asDictionary() {
            bodyDict = dict ?? [:]
        } else {
            bodyDict = [:]
        }

        var code: String?
        var message: String?

        switch serviceProtocol.type {
        case .query:
            guard let dict = bodyDict["ErrorResponse"] as? [String: Any] else {
                break
            }
            let errorDict = dict["Error"] as? [String: Any]
            code = errorDict?["Code"] as? String
            message = errorDict?["Message"] as? String

        case .restxml:
            let errorDict = bodyDict["Error"] as? [String: Any]
            code = errorDict?["Code"] as? String
            message = errorDict?.filter({ $0.key != "Code" })
                .map({ "\($0.key): \($0.value)"})
                .joined(separator: ", ")

        case .restjson:
            code = response.head.headers.filter( { $0.name == "x-amzn-ErrorType"}).first?.value
            message = bodyDict.filter({ $0.key.lowercased() == "message" }).first?.value as? String

        case .json:
            code = bodyDict["__type"] as? String
            message = bodyDict.filter({ $0.key.lowercased() == "message" }).first?.value as? String

        default:
            break
        }

        if let errorCode = code {
            for errorType in possibleErrorTypes {
                if let error = errorType.init(errorCode: errorCode, message: message) {
                    return error
                }
            }

            if let error = AWSClientError(errorCode: errorCode, message: message) {
                return error
            }

            if let error = AWSServerError(errorCode: errorCode, message: message) {
                return error
            }

            return AWSResponseError(errorCode: errorCode, message: message)
        }

        return AWSError(message: message ?? "Unhandled Error", rawBody: String(data: data, encoding: .utf8) ?? "")
    }
}

extension AWSClient.RequestError: CustomStringConvertible {
    public var description: String {
        switch self {
        case .invalidURL(let urlString):
            return """
            The request url \(urlString) is invalid format.
            This error is internal. So please make a issue on https://github.com/noppoMan/aws-sdk-swift/issues to solve it.
            """
        }
    }
}<|MERGE_RESOLUTION|>--- conflicted
+++ resolved
@@ -37,11 +37,6 @@
 
     let serviceProtocol: ServiceProtocol
 
-<<<<<<< HEAD
-=======
-    private var cond = Cond()
-
->>>>>>> dc6386b7
     let serviceEndpoints: [String: String]
 
     let partitionEndpoint: String?
@@ -94,11 +89,7 @@
             region = .useast1
         }
 
-<<<<<<< HEAD
         self.signer = Signers.V4(credential: credential, region: region, service: service)
-=======
-        self.signer = Signers.V4(credentials: cred, region: region, service: service)
->>>>>>> dc6386b7
         self.apiVersion = apiVersion
         self._endpoint = endpoint
         self.amzTarget = amzTarget
@@ -112,7 +103,6 @@
 
 // invoker
 extension AWSClient {
-<<<<<<< HEAD
     fileprivate func invoke(_ nioRequest: Request) throws -> Response {
         let client = HTTPClient(hostname: nioRequest.head.headers["Host"].first!, port: 443)
         let future = try client.connect(nioRequest)
@@ -125,14 +115,6 @@
                 print("Error closing connection: \(error)")
             }
         }
-=======
-    fileprivate func invoke(request: Request) throws -> Response {
-        // TODO implement Keep-alive
-        let client = try HTTPClient(url: request.url)
-        try client.open()
-        let response = try client.request(request)
-        client.close()
->>>>>>> dc6386b7
 
         return response
     }
@@ -162,13 +144,8 @@
             httpMethod: httpMethod,
             input: input
         )
-<<<<<<< HEAD
         let nioRequest = try createNioRequest(awsRequest)
         _ = try self.invoke(nioRequest)
-=======
-
-        _ = try self.request(request)
->>>>>>> dc6386b7
     }
 
     public func send(operation operationName: String, path: String, httpMethod: String) throws {
@@ -209,28 +186,18 @@
         return nioRequest
     }
 
-<<<<<<< HEAD
     func createNIORequestWithSignedHeader(_ request: AWSRequest) throws -> Request {
         return try nioRequestWithSignedHeader(request.toNIORequest())
     }
 
     func nioRequestWithSignedHeader(_ nioRequest: Request) throws -> Request {
         var nioRequest = nioRequest
-=======
-    func createProrsumRequestWithSignedHeader(_ request: AWSRequest) throws -> Request {
-        return try prorsumRequestWithSignedHeader(request.toProrsumRequest())
-    }
-
-    func prorsumRequestWithSignedHeader(_ prorsumRequest: Request) throws -> Request {
-        var prorsumRequest = prorsumRequest
->>>>>>> dc6386b7
         // TODO avoid copying
         var headers: [String: String] = [:]
         for (key, value) in nioRequest.head.headers {
             headers[key.description] = value
         }
 
-<<<<<<< HEAD
         let method = { () -> String in
             switch nioRequest.head.method {
             case HTTPMethod.RAW(value: "HEAD"): return "HEAD"
@@ -242,17 +209,9 @@
             default: return "GET"
             }
         }()
-        
+
         guard let url = URL(string: nioRequest.head.uri) else {
             fatalError("nioRequest.head.uri is invalid.")
-=======
-        if self.signer.credentials.isEmpty() || self.signer.credentials.nearExpiration() {
-            do {
-                signer.credentials = try MetaDataService().getCredential()
-            } catch {
-                // should not be crash
-            }
->>>>>>> dc6386b7
         }
 
         let signedHeaders = signer.signedHeaders(
@@ -266,28 +225,16 @@
             nioRequest.head.headers.replaceOrAdd(name: key, value: value)
         }
 
-<<<<<<< HEAD
         return nioRequest
     }
 
     func createNioRequest(_ request: AWSRequest) throws -> Request {
         let nioRequest: Request
-=======
-        return prorsumRequest
-    }
-
-    func request(_ request: AWSRequest) throws -> Prorsum.Response {
-        let prorsumRequest: Request
->>>>>>> dc6386b7
         switch request.httpMethod {
         case "GET":
             switch serviceProtocol.type {
             case .restjson:
-<<<<<<< HEAD
                 nioRequest = try createNIORequestWithSignedHeader(request)
-=======
-                prorsumRequest = try createProrsumRequestWithSignedHeader(request)
->>>>>>> dc6386b7
 
             default:
                 nioRequest = try createNIORequestWithSignedURL(request)
@@ -295,18 +242,10 @@
         default:
             nioRequest = try createNIORequestWithSignedHeader(request)
         }
-<<<<<<< HEAD
         return nioRequest
     }
 
     fileprivate func createAWSRequest(operation operationName: String, path: String, httpMethod: String) -> AWSRequest {
-=======
-
-        return try invoke(request: prorsumRequest)
-    }
-
-    fileprivate func createRequest(operation operationName: String, path: String, httpMethod: String) -> AWSRequest {
->>>>>>> dc6386b7
         return AWSRequest(
             region: self.signer.region,
             url: URL(string:  "\(endpoint)\(path)")!,
@@ -321,11 +260,7 @@
         )
     }
 
-<<<<<<< HEAD
     fileprivate func createAWSRequest<Input: AWSShape>(operation operationName: String, path: String, httpMethod: String, input: Input) throws -> AWSRequest {
-=======
-    fileprivate func createRequest<Input: AWSShape>(operation operationName: String, path: String, httpMethod: String, input: Input) throws -> AWSRequest {
->>>>>>> dc6386b7
         var headers: [String: String] = [:]
         var body: Body = .empty
         var path = path
@@ -384,7 +319,6 @@
                 }
             }
 
-<<<<<<< HEAD
             if let params = queryItems.joined(separator: "&").addingPercentEncoding(withAllowedCharacters: CharacterSet(charactersIn: String.uriAWSQueryAllowed.joined())) {
 
                 if path.contains("?") {
@@ -396,18 +330,6 @@
                 body = .text(params)
             }
 
-=======
-            let params = queryItems.joined(separator: "&").percentEncoded(allowing: Characters.uriAWSQueryAllowed)
-
-            if path.contains("?") {
-                path += "&" + params
-            } else {
-                path += "?" + params
-            }
-
-            body = .text(params)
-
->>>>>>> dc6386b7
         case .restxml:
             if let payload = Input.payloadPath, let payloadBody = mirror.getAttribute(forKey: payload.toSwiftVariableCase()) {
                 body = Body(anyValue: payloadBody)
@@ -450,15 +372,9 @@
 
 // response validator
 extension AWSClient {
-<<<<<<< HEAD
     fileprivate func validate<Output: AWSShape>(operation operationName: String, response: Response) throws -> Output {
 
         guard (200..<300).contains(response.head.status.code) else {
-=======
-    fileprivate func validate<Output: AWSShape>(operation operationName: String, response: Prorsum.Response) throws -> Output {
-
-        guard (200..<300).contains(response.statusCode) else {
->>>>>>> dc6386b7
             let responseBody = try validateBody(
                 for: response,
                 payloadPath: nil,
@@ -512,11 +428,7 @@
             break
         }
 
-<<<<<<< HEAD
         for (key, value) in response.head.headers {
-=======
-        for (key, value) in response.headers {
->>>>>>> dc6386b7
             if let index = Output.headerParams.index(where: { $0.key.lowercased() == key.description.lowercased() }) {
                 if let number = Double(value) {
                     outputDict[Output.headerParams[index].key] = number.truncatingRemainder(dividingBy: 1) == 0 ? Int(number) : number
@@ -531,15 +443,9 @@
         return try DictionaryDecoder().decode(Output.self, from: outputDict)
     }
 
-<<<<<<< HEAD
     private func validateBody(for response: Response, payloadPath: String?, members: [AWSShapeMember]) throws -> Body {
         var responseBody: Body = .empty
         let data = response.body
-=======
-    private func validateBody(for response: Prorsum.Response, payloadPath: String?, members: [AWSShapeMember]) throws -> Body {
-        var responseBody: Body = .empty
-        let data = response.body.asData()
->>>>>>> dc6386b7
 
         if data.isEmpty {
             return responseBody
