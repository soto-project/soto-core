--- conflicted
+++ resolved
@@ -78,11 +78,8 @@
 
     var possibleErrorTypes: [AWSErrorType.Type]
 
-<<<<<<< HEAD
     let httpClient: AWSHTTPClient
-    
-=======
->>>>>>> 6f508dd3
+
     public let eventLoopGroup: EventLoopGroup
 
     private static let sharedEventLoopGroup: EventLoopGroup = createEventLoopGroup()
@@ -145,7 +142,7 @@
             self.eventLoopGroup = AWSClient.sharedEventLoopGroup
         }
         self.httpClient = AWSClient.createHTTPClient(eventLoopGroup: self.eventLoopGroup)
-            
+
         self.signer = AtomicProperty(value: AWSSigner(credentials: credential, name: signingName ?? service, region: region.rawValue))
         self.apiVersion = apiVersion
         self.service = service
@@ -341,46 +338,16 @@
             return awsRequest.toHTTPRequest()
         }
 
-<<<<<<< HEAD
-        switch awsRequest.httpMethod {
-        case "GET", "HEAD":
-            switch self.serviceProtocol.type {
-            case .restjson:
-                return awsRequest.toHTTPRequestWithSignedHeader(signer: signer)
-            default:
-                return awsRequest.toHTTPRequestWithSignedURL(signer: signer)
-=======
-        // We need to convert from the NIO type to a string
-        // when we sign the headers and attach the auth cookies
-        //
-        let method = "\(nioRequest.head.method)"
-
-        let signedHeaders = signer.signedHeaders(
-            url: url,
-            headers: headers,
-            method: method,
-            bodyData: nioRequest.body
-        )
-
-        for (key, value) in signedHeaders {
-            nioRequest.head.headers.replaceOrAdd(name: key, value: value)
-        }
-
-        return nioRequest
-    }
-
-    func createNioRequest(_ awsRequest: AWSRequest) throws -> HTTPClient.Request {
         switch (awsRequest.httpMethod, self.serviceProtocol.type) {
         case ("GET",  .restjson), ("HEAD", .restjson):
-            return try createNIORequestWithSignedHeader(awsRequest)
+            return awsRequest.toHTTPRequestWithSignedHeader(signer: signer)
 
         case ("GET",  _), ("HEAD", _):
             if awsRequest.httpHeaders.count > 0 {
-                return try createNIORequestWithSignedHeader(awsRequest)
->>>>>>> 6f508dd3
-            }
-            return try createNIORequestWithSignedURL(awsRequest)
-            
+                return awsRequest.toHTTPRequestWithSignedHeader(signer: signer)
+            }
+            return awsRequest.toHTTPRequestWithSignedURL(signer: signer)
+
         default:
             return awsRequest.toHTTPRequestWithSignedHeader(signer: signer)
         }
