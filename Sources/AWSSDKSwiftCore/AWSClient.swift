--- conflicted
+++ resolved
@@ -118,15 +118,9 @@
 }
 // invoker
 extension AWSClient {
-<<<<<<< HEAD
     fileprivate func invoke(_ nioRequest: HTTPClient.Request) -> Future<HTTPClient.Response>{
         let client = HTTPClient()
         let futureResponse = HTTPClient().connect(nioRequest)
-=======
-    fileprivate func invoke(_ nioRequest: HTTPClient.Request) -> Future<HTTPClient.Response> {
-        let client = HTTPClient(hostname: nioRequest.head.hostWithPort!, port: nioRequest.head.port ?? 443)
-        let futureResponse = client.connect(nioRequest)
->>>>>>> 42fb8423
 
         futureResponse.whenComplete { _ in
             client.close { error in
@@ -142,7 +136,7 @@
 
 // public facing apis
 extension AWSClient {
-    
+
     /// send a request with an input object and return a future with an empty response
     /// - parameters:
     ///     - operationName: Name of the AWS operation
@@ -357,7 +351,7 @@
         if let target = amzTarget {
             headers["x-amz-target"] = "\(target).\(operationName)"
         }
-        
+
         // TODO should replace with Encodable
         let mirror = Mirror(reflecting: input)
 
@@ -543,9 +537,6 @@
 
 // response validator
 extension AWSClient {
-<<<<<<< HEAD
-    fileprivate func validate<Output: AWSShape>(operation operationName: String, response: HTTPClient.Response) throws -> Output {
-=======
 
     /// Validate the operation response and return a response shape
     fileprivate func validate<Output: AWSShape>(operation operationName: String, response: HTTPClient.Response) throws -> Output {
@@ -555,7 +546,6 @@
         } else {
             raw = false
         }
->>>>>>> 42fb8423
 
         var awsResponse = try AWSResponse(from: response, serviceProtocolType: serviceProtocol.type, raw: raw)
 
@@ -630,29 +620,6 @@
         return try decoder.decode(Output.self, from: outputDict)
     }
 
-<<<<<<< HEAD
-    private func validateCode(response: HTTPClient.Response, members: [AWSShapeMember] = []) throws {
-        guard (200..<300).contains(response.head.status.code) else {
-            let responseBody = try validateBody(
-                for: response,
-                payloadPath: nil,
-                members: members
-            )
-            throw createError(for: response, withComputedBody: responseBody, withRawData: response.body)
-        }
-    }
-
-    private func validateBody(for response: HTTPClient.Response, payloadPath: String?, members: [AWSShapeMember]) throws -> Body {
-        var responseBody: Body = .empty
-        let data = response.body
-
-        if data.isEmpty {
-            return responseBody
-        }
-
-        if payloadPath != nil {
-            return .buffer(data)
-=======
     /// validate response without returning an output shape
     private func validate(response: HTTPClient.Response) throws {
         let awsResponse = try AWSResponse(from: response, serviceProtocolType: serviceProtocol.type)
@@ -663,20 +630,13 @@
     private func validateCode(response: AWSResponse) throws {
         guard (200..<300).contains(response.status.code) else {
             throw createError(for: response)
->>>>>>> 42fb8423
-        }
-    }
-
-<<<<<<< HEAD
-        switch serviceProtocol.type {
-        case .json, .restjson:
-            if let cType = response.head.headers["content-type"].first, cType.contains("hal+json") {
-=======
+        }
+    }
+
     func hypertextApplicationLanguageProcess(response: AWSResponse, members: [AWSShapeMember]) throws -> AWSResponse {
         switch response.body {
         case .json(let data):
             if (response.headers["Content-Type"] as? String)?.contains("hal+json") == true {
->>>>>>> 42fb8423
                 let representation = try Representation.from(json: data)
                 var dictionary = representation.properties
                 for rel in representation.rels {
@@ -739,13 +699,8 @@
         return response
     }
 
-<<<<<<< HEAD
-    private func createError(for response: HTTPClient.Response, withComputedBody body: Body, withRawData data: Data) -> Error {
-        let bodyDict: [String: Any] = (try? body.asDictionary()) ?? [:]
-=======
     private func createError(for response: AWSResponse) -> Error {
         let bodyDict: [String: Any] = (try? response.body.asDictionary()) ?? [:]
->>>>>>> 42fb8423
 
         var code: String?
         var message: String?
@@ -806,17 +761,12 @@
 #if DEBUG
 extension AWSClient {
 
-<<<<<<< HEAD
-    func debugValidateCode(response: HTTPClient.Response) throws {
-        return try validateCode(response: response)
-=======
     func debugValidate(response: HTTPClient.Response) throws {
         try validate(response: response)
     }
 
     func debugValidate<Output: AWSShape>(operation operationName: String, response: HTTPClient.Response) throws -> Output {
         return try validate(operation: operationName, response: response)
->>>>>>> 42fb8423
     }
 }
 #endif
