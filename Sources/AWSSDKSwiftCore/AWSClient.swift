//===----------------------------------------------------------------------===//
//
// This source file is part of the AWSSDKSwift open source project
//
// Copyright (c) 2017-2020 the AWSSDKSwift project authors
// Licensed under Apache License v2.0
//
// See LICENSE.txt for license information
// See CONTRIBUTORS.txt for the list of AWSSDKSwift project authors
//
// SPDX-License-Identifier: Apache-2.0
//
//===----------------------------------------------------------------------===//

import AsyncHTTPClient
import NIO
import NIOHTTP1
import NIOTransportServices
import class  Foundation.ProcessInfo
import class  Foundation.JSONSerialization
import class  Foundation.JSONDecoder
import struct Foundation.Data
import struct Foundation.Date
import struct Foundation.URL
import struct Foundation.URLComponents
import struct Foundation.URLQueryItem
import struct Foundation.CharacterSet

/// This is the workhorse of aws-sdk-swift-core. You provide it with a `AWSShape` Input object, it converts it to `AWSRequest` which is then converted to a raw `HTTPClient` Request. This is then sent to AWS. When the response from AWS is received if it is successful it is converted to a `AWSResponse` which is then decoded to generate a `AWSShape` Output object. If it is not successful then `AWSClient` will throw an `AWSErrorType`.
public final class AWSClient {

    public enum ClientError: Swift.Error {
        case invalidURL(String)
    }

    enum InternalError: Swift.Error {
        case httpResponseError(AWSHTTPResponse)
    }

    /// Specifies how `HTTPClient` will be created and establishes lifecycle ownership.
    public enum HTTPClientProvider {
        /// `HTTPClient` will be provided by the user. Owner of this group is responsible for its lifecycle. Any HTTPClient that conforms to
        /// `AWSHTTPClient` can be specified here including AsyncHTTPClient
        case shared(AWSHTTPClient)
        /// `HTTPClient` will be created by the client. When `deinit` is called, created `HTTPClient` will be shut down as well.
        case createNew
    }

    /// AWS service configuration
    public let serviceConfig: ServiceConfig
    /// AWS credentials provider
    let credentialProvider: CredentialProvider
<<<<<<< HEAD

    let signingName: String

    let apiVersion: String

    let amzTarget: String?

    let service: String

    public let endpoint: String

    public let region: Region

    let serviceProtocol: ServiceProtocol

    let serviceEndpoints: [String: String]

    let partitionEndpoints: [Partition: (endpoint: String, region: Region)]

    let middlewares: [AWSServiceMiddleware]

    var possibleErrorTypes: [AWSErrorType.Type]

=======
    /// middleware code to be applied to requests and responses
    public let middlewares: [AWSServiceMiddleware]
>>>>>>> bbd88309
    /// HTTP client used by AWSClient
    let httpClient: AWSHTTPClient
    /// keeps a record of how we obtained the HTTP client
    let httpClientProvider: HTTPClientProvider
    /// EventLoopGroup used by AWSClient
    public var eventLoopGroup: EventLoopGroup { return httpClient.eventLoopGroup }
    /// Retry Controller specifying what to do when a request fails
    public let retryController: RetryController

    // public accessors to ensure code outside of aws-sdk-swift-core still compiles
    public var region: Region { return serviceConfig.region }
    public var endpoint: String { return serviceConfig.endpoint }
    public var serviceProtocol: ServiceProtocol { return serviceConfig.serviceProtocol }

    /// Initialize an AWSClient struct
    /// - parameters:
    ///     - accessKeyId: Public access key provided by AWS
    ///     - secretAccessKey: Private access key provided by AWS
    ///     - sessionToken: Token provided by STS.AssumeRole() which allows access to another AWS account
    ///     - serviceConfig: AWS service configuration
    ///     - retryController: Object returning whether retries should be attempted. Possible options are NoRetry(), ExponentialRetry() or JitterRetry()
    ///     - middlewares: Array of middlewares to apply to requests and responses
    ///     - httpClientProvider: HTTPClient to use. Use `.createNew` if you want the client to manage its own HTTPClient.
    public init(
        accessKeyId: String? = nil,
        secretAccessKey: String? = nil,
        sessionToken: String? = nil,
<<<<<<< HEAD
        region: Region?,
        partition: Partition = .aws,
        amzTarget: String? = nil,
        service: String,
        signingName: String? = nil,
        serviceProtocol: ServiceProtocol,
        apiVersion: String,
        endpoint: String? = nil,
        serviceEndpoints: [String: String] = [:],
        partitionEndpoints: [Partition: (endpoint: String, region: Region)] = [:],
=======
        serviceConfig: ServiceConfig,
>>>>>>> bbd88309
        retryController: RetryController = NoRetry(),
        middlewares: [AWSServiceMiddleware] = [],
        httpClientProvider: HTTPClientProvider
    ) {
<<<<<<< HEAD
        var partition = partition
        if let region = region {
            self.region = region
            partition = region.partition
        }
        else if let partitionEndpoint = partitionEndpoints[partition] {
            self.region = partitionEndpoint.region
        } else if let defaultRegion = ProcessInfo.processInfo.environment["AWS_DEFAULT_REGION"] {
            self.region = Region(rawValue: defaultRegion)
        } else {
            self.region = .useast1
        }
=======
        self.serviceConfig = serviceConfig
>>>>>>> bbd88309

        // setup httpClient
         self.httpClientProvider = httpClientProvider
         switch httpClientProvider {
         case .shared(let providedHTTPClient):
             self.httpClient = providedHTTPClient
         case .createNew:
             self.httpClient = AWSClient.createHTTPClient()
        }

        // create credentialProvider
        if let accessKey = accessKeyId, let secretKey = secretAccessKey {
            let credential = StaticCredential(accessKeyId: accessKey, secretAccessKey: secretKey, sessionToken: sessionToken)
            self.credentialProvider = StaticCredentialProvider(credential: credential)
        } else if let ecredential = EnvironmentCredential() {
            let credential = ecredential
            self.credentialProvider = StaticCredentialProvider(credential: credential)
        } else if let scredential = try? SharedCredential() {
            let credential = scredential
            self.credentialProvider = StaticCredentialProvider(credential: credential)
        } else {
            self.credentialProvider = MetaDataCredentialProvider(httpClient: self.httpClient)
        }

<<<<<<< HEAD
        self.signingName = signingName ?? service
        self.apiVersion = apiVersion
        self.service = service
        self.amzTarget = amzTarget
        self.serviceProtocol = serviceProtocol
        self.serviceEndpoints = serviceEndpoints
        self.partitionEndpoints = partitionEndpoints
=======
>>>>>>> bbd88309
        self.middlewares = middlewares
        self.retryController = retryController
    }

<<<<<<< HEAD
        // work out endpoint, if provided use that otherwise
        if let endpoint = endpoint {
            self.endpoint = endpoint
        } else {
            let serviceHost: String
            if let serviceEndpoint = serviceEndpoints[self.region.rawValue] {
                serviceHost = serviceEndpoint
            } else if let partitionEndpoint = partitionEndpoints[partition],
                let globalEndpoint = serviceEndpoints[partitionEndpoint.endpoint] {
                serviceHost = globalEndpoint
            } else {
                serviceHost = "\(service).\(self.region.rawValue).\(partition.dnsSuffix)"
            }
            self.endpoint = "https://\(serviceHost)"
        }
=======
    /// Initialize an AWSClient struct
    /// - parameters:
    ///     - accessKeyId: Public access key provided by AWS
    ///     - secretAccessKey: Private access key provided by AWS
    ///     - sessionToken: Token provided by STS.AssumeRole() which allows access to another AWS account
    ///     - region: Region of server you want to communicate with
    ///     - amzTarget: "x-amz-target" header value
    ///     - service: Name of service endpoint
    ///     - signingName: Name that all AWS requests are signed with
    ///     - serviceProtocol: protocol of service (.json, .xml, .query etc)
    ///     - apiVersion: "Version" header value
    ///     - endpoint: Custom endpoint URL to use instead of standard AWS servers
    ///     - serviceEndpoints: Dictionary of region to endpoints URLs
    ///     - partitionEndpoint: Default endpoint to use
    ///     - retryCalculator: Object returning whether retries should be attempted. Possible options are NoRetry(), ExponentialRetry() or JitterRetry()
    ///     - middlewares: Array of middlewares to apply to requests and responses
    ///     - possibleErrorTypes: Array of possible error types that the client can throw
    ///     - httpClientProvider: HTTPClient to use. Use `.createNew` if you want the client to manage its own HTTPClient.
    convenience public init(
        accessKeyId: String? = nil,
        secretAccessKey: String? = nil,
        sessionToken: String? = nil,
        region givenRegion: Region?,
        amzTarget: String? = nil,
        service: String,
        signingName: String? = nil,
        serviceProtocol: ServiceProtocol,
        apiVersion: String,
        endpoint: String? = nil,
        serviceEndpoints: [String: String] = [:],
        partitionEndpoint: String? = nil,
        retryController: RetryController = NoRetry(),
        middlewares: [AWSServiceMiddleware] = [],
        possibleErrorTypes: [AWSErrorType.Type] = [],
        httpClientProvider: HTTPClientProvider
    ) {
         let serviceConfig = ServiceConfig(
            region: givenRegion,
            amzTarget: amzTarget,
            service: service,
            signingName: signingName,
            serviceProtocol: serviceProtocol,
            apiVersion: apiVersion,
            endpoint: endpoint,
            serviceEndpoints: serviceEndpoints,
            partitionEndpoint: partitionEndpoint,
            possibleErrorTypes: possibleErrorTypes,
            middlewares: middlewares)

        self.init(
            accessKeyId: accessKeyId,
            secretAccessKey: secretAccessKey,
            sessionToken: sessionToken,
            serviceConfig: serviceConfig,
            retryController: retryController,
            middlewares: middlewares,
            httpClientProvider: httpClientProvider)
>>>>>>> bbd88309
    }

    deinit {
        // if httpClient was created by AWSClient then it is required to shutdown the httpClient
        if case .createNew = httpClientProvider {
            do {
                try httpClient.syncShutdown()
            } catch {
                print("Error shutting down HTTP client: \(error)")
            }
        }
    }
}

// invoker
extension AWSClient {

    /// invoke HTTP request
    fileprivate func invoke(_ httpRequest: AWSHTTPRequest, on eventLoop: EventLoop) -> EventLoopFuture<AWSHTTPResponse> {
        let eventloop = self.eventLoopGroup.next()
        let promise = eventloop.makePromise(of: AWSHTTPResponse.self)

        func execute(_ httpRequest: AWSHTTPRequest, attempt: Int) {
            // execute HTTP request
            _ = httpClient.execute(request: httpRequest, timeout: .seconds(5), on: eventLoop)
                .flatMapThrowing { (response) throws -> Void in
                    // if it returns an HTTP status code outside 2xx then throw an error
                    guard (200..<300).contains(response.status.code) else { throw AWSClient.InternalError.httpResponseError(response) }
                    promise.succeed(response)
                }
                .flatMapErrorThrowing { (error)->Void in
                    // If I get a retry wait time for this error then attempt to retry request
                    if let retryTime = self.retryController.getRetryWaitTime(error: error, attempt: attempt) {
                        // schedule task for retrying AWS request
                        eventloop.scheduleTask(in: retryTime) {
                            execute(httpRequest, attempt: attempt + 1)
                        }
                    } else if case AWSClient.InternalError.httpResponseError(let response) = error {
                        // if there was no retry and error was a response status code then attempt to convert to AWS error
                        promise.fail(self.createError(for: response))
                    } else {
                        promise.fail(error)
                    }
            }
        }

        execute(httpRequest, attempt: 0)

        return promise.futureResult
    }

    /// create HTTPClient
    fileprivate static func createHTTPClient() -> AWSHTTPClient {
        #if canImport(Network)
        if #available(OSX 10.14, iOS 12.0, tvOS 12.0, watchOS 6.0, *) {
            return NIOTSHTTPClient(eventLoopGroupProvider: .createNew)
        }
        #endif
        return AsyncHTTPClient.HTTPClient(eventLoopGroupProvider: .createNew)
    }

}

// public facing apis
extension AWSClient {

    /// send a request with an input object and return a future with an empty response
    /// - parameters:
    ///     - operationName: Name of the AWS operation
    ///     - path: path to append to endpoint URL
    ///     - httpMethod: HTTP method to use ("GET", "PUT", "PUSH" etc)
    ///     - input: Input object
    /// - returns:
    ///     Empty Future that completes when response is received
    public func send<Input: AWSEncodableShape>(operation operationName: String, path: String, httpMethod: String, input: Input, on eventLoop: EventLoop? = nil) -> EventLoopFuture<Void> {
        let eventLoop = eventLoop ?? eventLoopGroup.next()
        return credentialProvider.getCredential(on: eventLoop).flatMapThrowing { credential in
            let signer = AWSSigner(credentials: credential, name: self.serviceConfig.signingName, region: self.serviceConfig.region.rawValue)
            let awsRequest = try self.createAWSRequest(
                        operation: operationName,
                        path: path,
                        httpMethod: httpMethod,
                        input: input)
            return awsRequest.createHTTPRequest(signer: signer)
        }.flatMap { request in
            return self.invoke(request, on: eventLoop)
        }.map { _ in
            return
        }
    }

    /// send an empty request and return a future with an empty response
    /// - parameters:
    ///     - operationName: Name of the AWS operation
    ///     - path: path to append to endpoint URL
    ///     - httpMethod: HTTP method to use ("GET", "PUT", "PUSH" etc)
    /// - returns:
    ///     Empty Future that completes when response is received
    public func send(operation operationName: String, path: String, httpMethod: String, on eventLoop: EventLoop? = nil) -> EventLoopFuture<Void> {
        let eventLoop = eventLoop ?? eventLoopGroup.next()
        return credentialProvider.getCredential(on: eventLoop).flatMapThrowing { credential in
            let signer = AWSSigner(credentials: credential, name: self.serviceConfig.signingName, region: self.serviceConfig.region.rawValue)
            let awsRequest = try self.createAWSRequest(
                        operation: operationName,
                        path: path,
                        httpMethod: httpMethod)
            return awsRequest.createHTTPRequest(signer: signer)
        }.flatMap { request in
            return self.invoke(request, on: eventLoop)
        }.map { _ in
            return
        }
    }

    /// send an empty request and return a future with the output object generated from the response
    /// - parameters:
    ///     - operationName: Name of the AWS operation
    ///     - path: path to append to endpoint URL
    ///     - httpMethod: HTTP method to use ("GET", "PUT", "PUSH" etc)
    /// - returns:
    ///     Future containing output object that completes when response is received
    public func send<Output: AWSDecodableShape>(operation operationName: String, path: String, httpMethod: String, on eventLoop: EventLoop? = nil) -> EventLoopFuture<Output> {
        let eventLoop = eventLoop ?? eventLoopGroup.next()
        return credentialProvider.getCredential(on: eventLoop).flatMapThrowing { credential in
            let signer = AWSSigner(credentials: credential, name: self.serviceConfig.signingName, region: self.serviceConfig.region.rawValue)
            let awsRequest = try self.createAWSRequest(
                        operation: operationName,
                        path: path,
                        httpMethod: httpMethod)
            return awsRequest.createHTTPRequest(signer: signer)
        }.flatMap { request in
            return self.invoke(request, on: eventLoop)
        }.flatMapThrowing { response in
            return try self.validate(operation: operationName, response: response)
        }
    }

    /// send a request with an input object and return a future with the output object generated from the response
    /// - parameters:
    ///     - operationName: Name of the AWS operation
    ///     - path: path to append to endpoint URL
    ///     - httpMethod: HTTP method to use ("GET", "PUT", "PUSH" etc)
    ///     - input: Input object
    /// - returns:
    ///     Future containing output object that completes when response is received
    public func send<Output: AWSDecodableShape, Input: AWSEncodableShape>(operation operationName: String, path: String, httpMethod: String, input: Input, on eventLoop: EventLoop? = nil) -> EventLoopFuture<Output> {
        let eventLoop = eventLoop ?? eventLoopGroup.next()
        return credentialProvider.getCredential(on: eventLoop).flatMapThrowing { credential in
            let signer = AWSSigner(credentials: credential, name: self.serviceConfig.signingName, region: self.serviceConfig.region.rawValue)
            let awsRequest = try self.createAWSRequest(
                        operation: operationName,
                        path: path,
                        httpMethod: httpMethod,
                        input: input)
            return awsRequest.createHTTPRequest(signer: signer)
        }.flatMap { request in
            return self.invoke(request, on: eventLoop)
        }.flatMapThrowing { response in
            return try self.validate(operation: operationName, response: response)
        }
    }

    /// generate a signed URL
    /// - parameters:
    ///     - url : URL to sign
    ///     - httpMethod: HTTP method to use ("GET", "PUT", "PUSH" etc)
    ///     - expires: How long before the signed URL expires
    /// - returns:
    ///     A signed URL
    public func signURL(url: URL, httpMethod: String, expires: Int = 86400) -> EventLoopFuture<URL> {
        return signer.map { signer in signer.signURL(url: url, method: HTTPMethod(rawValue: httpMethod), expires: expires) }
    }
}

// request creator
extension AWSClient {

    var signer: EventLoopFuture<AWSSigner> {
        return credentialProvider.getCredential(on: eventLoopGroup.next()).map { credential in
            return AWSSigner(credentials: credential, name: self.serviceConfig.signingName, region: self.serviceConfig.region.rawValue)
        }
    }

    internal func createAWSRequest(operation operationName: String, path: String, httpMethod: String) throws -> AWSRequest {
        var headers: [String: Any] = [:]

        guard let url = URL(string: "\(serviceConfig.endpoint)\(path)"), let _ = url.host else {
            throw AWSClient.ClientError.invalidURL("\(serviceConfig.endpoint)\(path) must specify url host and scheme")
        }

        // set x-amz-target header
        if let target = serviceConfig.amzTarget {
            headers["x-amz-target"] = "\(target).\(operationName)"
        }

        return try AWSRequest(
            region: serviceConfig.region,
            url: url,
            serviceProtocol: serviceConfig.serviceProtocol,
            operation: operationName,
            httpMethod: httpMethod,
            httpHeaders: headers,
            body: .empty
        ).applyMiddlewares(serviceConfig.middlewares + middlewares)
    }

    internal func createAWSRequest<Input: AWSEncodableShape>(operation operationName: String, path: String, httpMethod: String, input: Input) throws -> AWSRequest {
        var headers: [String: Any] = [:]
        var path = path
        var body: Body = .empty
        var queryParams: [(key:String, value:Any)] = []

        // validate input parameters
        try input.validate()

        guard let baseURL = URL(string: "\(serviceConfig.endpoint)"), let _ = baseURL.host else {
            throw ClientError.invalidURL("\(serviceConfig.endpoint) must specify url host and scheme")
        }

        // set x-amz-target header
        if let target = serviceConfig.amzTarget {
            headers["x-amz-target"] = "\(target).\(operationName)"
        }

        // TODO should replace with Encodable
        let mirror = Mirror(reflecting: input)
        var memberVariablesCount = mirror.children.count - Input._encoding.count

        // extract header, query and uri params
        for encoding in Input._encoding {
            if let value = mirror.getAttribute(forKey: encoding.label) {
                switch encoding.location {
                case .header(let location):
                    headers[location] = value

                case .querystring(let location):
                    switch value {
                    case let array as QueryEncodableArray:
                        array.queryEncoded.forEach { queryParams.append((key:location, value:$0)) }
                    case let dictionary as QueryEncodableDictionary:
                        dictionary.queryEncoded.forEach { queryParams.append($0) }
                    default:
                        queryParams.append((key:location, value:"\(value)"))
                    }

                case .uri(let location):
                    path = path
                        .replacingOccurrences(of: "{\(location)}", with: "\(value)")
                        // percent-encode key which is part of the path
                        .replacingOccurrences(of: "{\(location)+}", with: "\(value)".addingPercentEncoding(withAllowedCharacters: .urlPathAllowed)!)

                default:
                    memberVariablesCount += 1
                }
            }
        }

        switch serviceConfig.serviceProtocol {
        case .json, .restjson:
            if let payload = (Input.self as? AWSShapeWithPayload.Type)?.payloadPath {
                if let payloadBody = mirror.getAttribute(forKey: payload) {
                    switch payloadBody {
                    case let awsPayload as AWSPayload:
                        body = .buffer(awsPayload.byteBuffer)
                    case let shape as AWSEncodableShape:
                        body = .json(try shape.encodeAsJSON())
                    default:
                        preconditionFailure("Cannot add this as a payload")
                    }
                } else {
                    body = .empty
                }
            } else {
                // only include the body if there are members that are output in the body.
                if memberVariablesCount > 0 {
                    body = .json(try input.encodeAsJSON())
                }
            }

        case .query:
            var dict = try input.encodeAsQuery()

            dict["Action"] = operationName
            dict["Version"] = serviceConfig.apiVersion

            switch httpMethod {
            case "GET":
                queryParams.append(contentsOf: dict.map {(key:$0.key, value:$0)})
            default:
                if let urlEncodedQueryParams = urlEncodeQueryParams(fromDictionary: dict) {
                    body = .text(urlEncodedQueryParams)
                }
            }

        case .restxml:
            if let payload = (Input.self as? AWSShapeWithPayload.Type)?.payloadPath {
                if let payloadBody = mirror.getAttribute(forKey: payload) {
                    switch payloadBody {
                    case let awsPayload as AWSPayload:
                        body = .buffer(awsPayload.byteBuffer)
                    case let shape as AWSEncodableShape:
                        var rootName: String? = nil
                        // extract custom payload name
                        if let encoding = Input.getEncoding(for: payload), case .body(let locationName) = encoding.location {
                            rootName = locationName
                        }
                        body = .xml(try shape.encodeAsXML(rootName: rootName))
                    default:
                        preconditionFailure("Cannot add this as a payload")
                    }
                } else {
                    body = .empty
                }
            } else {
                // only include the body if there are members that are output in the body.
                if memberVariablesCount > 0 {
                    body = .xml(try input.encodeAsXML())
                }
            }

        case .ec2:
            var params = try input.encodeAsQuery(flattenArrays: true)
            params["Action"] = operationName
            params["Version"] = serviceConfig.apiVersion
            if let urlEncodedQueryParams = urlEncodeQueryParams(fromDictionary: params) {
                body = .text(urlEncodedQueryParams)
            }
        }

        guard let parsedPath = URLComponents(string: path) else {
            throw ClientError.invalidURL("\(serviceConfig.endpoint)\(path)")
        }

        // add queries from the parsed path to the query params list
        if let pathQueryItems = parsedPath.queryItems {
            for item in pathQueryItems {
                queryParams.append((key:item.name, value: item.value ?? ""))
            }
        }

        // Build URL. Don't use URLComponents as Foundation and AWS disagree on what should be percent encoded in the query values
        var urlString = "\(baseURL.absoluteString)\(parsedPath.path)"
        if queryParams.count > 0 {
            urlString.append("?")
            urlString.append(queryParams.sorted{$0.key < $1.key}.map{"\($0.key)=\(urlEncodeQueryParam("\($0.value)"))"}.joined(separator:"&"))
        }

        guard let url = URL(string: urlString) else {
            throw ClientError.invalidURL("\(urlString)")
        }

        return try AWSRequest(
            region: serviceConfig.region,
            url: url,
            serviceProtocol: serviceConfig.serviceProtocol,
            operation: operationName,
            httpMethod: httpMethod,
            httpHeaders: headers,
            body: body
        ).applyMiddlewares(serviceConfig.middlewares + middlewares)
    }

    static let queryAllowedCharacters = CharacterSet(charactersIn:"ABCDEFGHIJKLMNOPQRSTUVWXYZabcdefghijklmnopqrstuvwxyz0123456789-._~:/")

    fileprivate func urlEncodeQueryParam(_ value: String) -> String {
        return value.addingPercentEncoding(withAllowedCharacters: AWSClient.queryAllowedCharacters) ?? value
    }

    fileprivate func urlEncodeQueryParams(fromDictionary dict: [String:Any]) -> String? {
        guard dict.count > 0 else {return nil}
        var query = ""
        let keys = Array(dict.keys).sorted()

        for iterator in keys.enumerated() {
            let value = dict[iterator.element]
            query += iterator.element + "=" + (urlEncodeQueryParam(String(describing: value ?? "")))
            if iterator.offset < dict.count - 1 {
                query += "&"
            }
        }
        return query
    }
}

// response validator
extension AWSClient {

    /// Validate the operation response and return a response shape
    internal func validate<Output: AWSDecodableShape>(operation operationName: String, response: AWSHTTPResponse) throws -> Output {
        var raw: Bool = false
        var payloadKey: String? = (Output.self as? AWSShapeWithPayload.Type)?.payloadPath

        // if response has a payload with encoding info
        if let payloadPath = payloadKey, let encoding = Output.getEncoding(for: payloadPath) {
            // is payload raw
            if case .blob = encoding.shapeEncoding, (200..<300).contains(response.status.code) {
                raw = true
            }
            // get CodingKey string for payload to insert in output
            if let location = encoding.location, case .body(let name) = location {
                payloadKey = name
            }
        }

        var awsResponse = try AWSResponse(from: response, serviceProtocol: serviceConfig.serviceProtocol, raw: raw)

        // do we need to fix up the response before processing it
        for middleware in serviceConfig.middlewares + middlewares {
            awsResponse = try middleware.chain(response: awsResponse)
        }

        awsResponse = try hypertextApplicationLanguageProcess(response: awsResponse)

        let decoder = DictionaryDecoder()

        var outputDict: [String: Any] = [:]
        switch awsResponse.body {
        case .json(let data):
            outputDict = try JSONSerialization.jsonObject(with: data, options: []) as? [String: Any] ?? [:]
            // if payload path is set then the decode will expect the payload to decode to the relevant member variable
            if let payloadKey = payloadKey {
                outputDict = [payloadKey : outputDict]
            }

        case .xml(let node):
            var outputNode = node
            // if payload path is set then the decode will expect the payload to decode to the relevant member variable. Most CloudFront responses have this.
            if let payloadKey = payloadKey {
                // set output node name
                outputNode.name = payloadKey
                // create parent node and add output node and set output node to parent
                let parentNode = XML.Element(name: "Container")
                parentNode.addChild(outputNode)
                outputNode = parentNode
            } else if let child = node.children(of:.element)?.first as? XML.Element, (node.name == operationName + "Response" && child.name == operationName + "Result") {
                outputNode = child
            }

            // add header values to xmlnode as children nodes, so they can be decoded into the response object
            for (key, value) in awsResponse.headers {
                let headerParams = Output.headerParams
                if let index = headerParams.firstIndex(where: { $0.key.lowercased() == key.lowercased() }) {
                    guard let stringValue = value as? String else { continue }
                    let node = XML.Element(name: headerParams[index].key, stringValue: stringValue)
                    outputNode.addChild(node)
                }
            }
            // add status code to output dictionary
            if let statusCodeParam = Output.statusCodeParam {
                let node = XML.Element(name: statusCodeParam, stringValue: "\(response.status.code)")
                outputNode.addChild(node)
            }
            return try XMLDecoder().decode(Output.self, from: outputNode)

        case .buffer(let byteBuffer):
            if let payloadKey = payloadKey {
                // convert ByteBuffer to Data
                let data = byteBuffer.getData(at: byteBuffer.readerIndex, length: byteBuffer.readableBytes)
                outputDict[payloadKey] = data
            }
            decoder.dataDecodingStrategy = .raw

        case .text(let text):
            if let payloadKey = payloadKey {
                outputDict[payloadKey] = text
            }

        default:
            break
        }

        // add header values to output dictionary, so they can be decoded into the response object
        for (key, value) in awsResponse.headers {
            let headerParams = Output.headerParams
            if let index = headerParams.firstIndex(where: { $0.key.lowercased() == key.lowercased() }) {
                // check we can convert to a String. If not just put value straight into output dictionary
                guard let stringValue = value as? String else {
                    outputDict[headerParams[index].key] = value
                    continue
                }
                if let number = Double(stringValue) {
                    outputDict[headerParams[index].key] = number.truncatingRemainder(dividingBy: 1) == 0 ? Int(number) : number
                } else if let boolean = Bool(stringValue) {
                    outputDict[headerParams[index].key] = boolean
                } else {
                    outputDict[headerParams[index].key] = stringValue
                }
            }
        }
        // add status code to output dictionary
        if let statusCodeParam = Output.statusCodeParam {
            outputDict[statusCodeParam] = response.status.code
        }

        return try decoder.decode(Output.self, from: outputDict)
    }

    internal func createError(for response: AWSHTTPResponse) -> Error {
        do {
            let awsResponse = try AWSResponse(from: response, serviceProtocol: serviceConfig.serviceProtocol)
            struct XMLError: Codable, ErrorMessage {
                var code: String?
                var message: String

                private enum CodingKeys: String, CodingKey {
                    case code = "Code"
                    case message = "Message"
                }
            }
            struct QueryError: Codable, ErrorMessage {
                var code: String?
                var message: String

                private enum CodingKeys: String, CodingKey {
                    case code = "Code"
                    case message = "Message"
                }
            }
            struct JSONError: Codable, ErrorMessage {
                var code: String?
                var message: String

                private enum CodingKeys: String, CodingKey {
                    case code = "__type"
                    case message = "message"
                }
            }
            struct RESTJSONError: Codable, ErrorMessage {
                var code: String?
                var message: String

                private enum CodingKeys: String, CodingKey {
                    case code = "code"
                    case message = "message"
                }
            }

            var errorMessage: ErrorMessage? = nil

            switch serviceConfig.serviceProtocol {
            case .query:
                guard case .xml(var element) = awsResponse.body else { break }
                if let errors = element.elements(forName: "Errors").first {
                    element = errors
                }
                guard let errorElement = element.elements(forName: "Error").first else { break }
                errorMessage = try? XMLDecoder().decode(QueryError.self, from: errorElement)

            case .restxml:
                guard case .xml(var element) = awsResponse.body else { break }
                if let error = element.elements(forName: "Error").first {
                    element = error
                }
                errorMessage = try? XMLDecoder().decode(XMLError.self, from: element)

            case .restjson:
                guard case .json(let data) = awsResponse.body else { break }
                errorMessage = try? JSONDecoder().decode(RESTJSONError.self, from: data)
                if errorMessage?.code == nil {
                    errorMessage?.code = awsResponse.headers["x-amzn-ErrorType"] as? String
                }

            case .json:
                guard case .json(let data) = awsResponse.body else { break }
                errorMessage = try? JSONDecoder().decode(JSONError.self, from: data)

            case .ec2:
                guard case .xml(var element) = awsResponse.body else { break }
                if let errors = element.elements(forName: "Errors").first {
                    element = errors
                }
                guard let errorElement = element.elements(forName: "Error").first else { break }
                errorMessage = try? XMLDecoder().decode(QueryError.self, from: errorElement)
            }

            if let errorMessage = errorMessage, let code = errorMessage.code {
                for errorType in serviceConfig.possibleErrorTypes {
                    if let error = errorType.init(errorCode: code, message: errorMessage.message) {
                        return error
                    }
                }
                if let error = AWSClientError(errorCode: code, message: errorMessage.message) {
                    return error
                }

                if let error = AWSServerError(errorCode: code, message: errorMessage.message) {
                    return error
                }

                return AWSResponseError(errorCode: code, message: errorMessage.message)
            }

            let rawBodyString = awsResponse.body.asString()
            return AWSError(statusCode: response.status, message: errorMessage?.message ?? "Unhandled Error. Response Code: \(response.status.code)", rawBody: rawBodyString ?? "")
        } catch {
            return error
        }
    }
}

protocol ErrorMessage {
    var code: String? {get set}
    var message: String {get set}
}

extension AWSClient.ClientError: CustomStringConvertible {
    public var description: String {
        switch self {
        case .invalidURL(let urlString):
            return """
            The request url \(urlString) is invalid format.
            This error is internal. So please make a issue on https://github.com/swift-aws/aws-sdk-swift/issues to solve it.
            """
        }
    }
}

protocol QueryEncodableArray {
    var queryEncoded: [String] { get }
}

extension Array : QueryEncodableArray {
    var queryEncoded: [String] { return self.map{ "\($0)" }}
}

protocol QueryEncodableDictionary {
    var queryEncoded: [(key:String, entry: String)] { get }
}

extension Dictionary : QueryEncodableDictionary {
    var queryEncoded: [(key:String, entry: String)] {
        return self.map{ (key:"\($0.key)", value:"\($0.value)") }
    }
}<|MERGE_RESOLUTION|>--- conflicted
+++ resolved
@@ -50,34 +50,8 @@
     public let serviceConfig: ServiceConfig
     /// AWS credentials provider
     let credentialProvider: CredentialProvider
-<<<<<<< HEAD
-
-    let signingName: String
-
-    let apiVersion: String
-
-    let amzTarget: String?
-
-    let service: String
-
-    public let endpoint: String
-
-    public let region: Region
-
-    let serviceProtocol: ServiceProtocol
-
-    let serviceEndpoints: [String: String]
-
-    let partitionEndpoints: [Partition: (endpoint: String, region: Region)]
-
-    let middlewares: [AWSServiceMiddleware]
-
-    var possibleErrorTypes: [AWSErrorType.Type]
-
-=======
     /// middleware code to be applied to requests and responses
     public let middlewares: [AWSServiceMiddleware]
->>>>>>> bbd88309
     /// HTTP client used by AWSClient
     let httpClient: AWSHTTPClient
     /// keeps a record of how we obtained the HTTP client
@@ -105,40 +79,12 @@
         accessKeyId: String? = nil,
         secretAccessKey: String? = nil,
         sessionToken: String? = nil,
-<<<<<<< HEAD
-        region: Region?,
-        partition: Partition = .aws,
-        amzTarget: String? = nil,
-        service: String,
-        signingName: String? = nil,
-        serviceProtocol: ServiceProtocol,
-        apiVersion: String,
-        endpoint: String? = nil,
-        serviceEndpoints: [String: String] = [:],
-        partitionEndpoints: [Partition: (endpoint: String, region: Region)] = [:],
-=======
         serviceConfig: ServiceConfig,
->>>>>>> bbd88309
         retryController: RetryController = NoRetry(),
         middlewares: [AWSServiceMiddleware] = [],
         httpClientProvider: HTTPClientProvider
     ) {
-<<<<<<< HEAD
-        var partition = partition
-        if let region = region {
-            self.region = region
-            partition = region.partition
-        }
-        else if let partitionEndpoint = partitionEndpoints[partition] {
-            self.region = partitionEndpoint.region
-        } else if let defaultRegion = ProcessInfo.processInfo.environment["AWS_DEFAULT_REGION"] {
-            self.region = Region(rawValue: defaultRegion)
-        } else {
-            self.region = .useast1
-        }
-=======
         self.serviceConfig = serviceConfig
->>>>>>> bbd88309
 
         // setup httpClient
          self.httpClientProvider = httpClientProvider
@@ -163,37 +109,10 @@
             self.credentialProvider = MetaDataCredentialProvider(httpClient: self.httpClient)
         }
 
-<<<<<<< HEAD
-        self.signingName = signingName ?? service
-        self.apiVersion = apiVersion
-        self.service = service
-        self.amzTarget = amzTarget
-        self.serviceProtocol = serviceProtocol
-        self.serviceEndpoints = serviceEndpoints
-        self.partitionEndpoints = partitionEndpoints
-=======
->>>>>>> bbd88309
         self.middlewares = middlewares
         self.retryController = retryController
     }
 
-<<<<<<< HEAD
-        // work out endpoint, if provided use that otherwise
-        if let endpoint = endpoint {
-            self.endpoint = endpoint
-        } else {
-            let serviceHost: String
-            if let serviceEndpoint = serviceEndpoints[self.region.rawValue] {
-                serviceHost = serviceEndpoint
-            } else if let partitionEndpoint = partitionEndpoints[partition],
-                let globalEndpoint = serviceEndpoints[partitionEndpoint.endpoint] {
-                serviceHost = globalEndpoint
-            } else {
-                serviceHost = "\(service).\(self.region.rawValue).\(partition.dnsSuffix)"
-            }
-            self.endpoint = "https://\(serviceHost)"
-        }
-=======
     /// Initialize an AWSClient struct
     /// - parameters:
     ///     - accessKeyId: Public access key provided by AWS
@@ -216,7 +135,8 @@
         accessKeyId: String? = nil,
         secretAccessKey: String? = nil,
         sessionToken: String? = nil,
-        region givenRegion: Region?,
+        region: Region?,
+        partition: Partition = .aws,
         amzTarget: String? = nil,
         service: String,
         signingName: String? = nil,
@@ -224,14 +144,15 @@
         apiVersion: String,
         endpoint: String? = nil,
         serviceEndpoints: [String: String] = [:],
-        partitionEndpoint: String? = nil,
+        partitionEndpoints: [Partition: (endpoint: String, region: Region)] = [:],
         retryController: RetryController = NoRetry(),
         middlewares: [AWSServiceMiddleware] = [],
         possibleErrorTypes: [AWSErrorType.Type] = [],
         httpClientProvider: HTTPClientProvider
     ) {
          let serviceConfig = ServiceConfig(
-            region: givenRegion,
+            region: region,
+            partition: partition,
             amzTarget: amzTarget,
             service: service,
             signingName: signingName,
@@ -239,7 +160,7 @@
             apiVersion: apiVersion,
             endpoint: endpoint,
             serviceEndpoints: serviceEndpoints,
-            partitionEndpoint: partitionEndpoint,
+            partitionEndpoints: partitionEndpoints,
             possibleErrorTypes: possibleErrorTypes,
             middlewares: middlewares)
 
@@ -251,7 +172,6 @@
             retryController: retryController,
             middlewares: middlewares,
             httpClientProvider: httpClientProvider)
->>>>>>> bbd88309
     }
 
     deinit {
