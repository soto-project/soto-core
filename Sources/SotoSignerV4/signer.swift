--- conflicted
+++ resolved
@@ -13,13 +13,9 @@
 //===----------------------------------------------------------------------===//
 
 import Crypto
-<<<<<<< HEAD
 #if canImport(FoundationEssentials)
 import FoundationEssentials
 #else
-=======
-
->>>>>>> 11453ca8
 import struct Foundation.CharacterSet
 import struct Foundation.Data
 import struct Foundation.Date
@@ -429,11 +425,7 @@
     #else
     /// return a timestamp formatted for signing requests
     static func timestamp(_ date: Date) -> String {
-<<<<<<< HEAD
         return timeStampDateFormatter.string(from: date)
-=======
-        self.timeStampDateFormatter.string(from: date)
->>>>>>> 11453ca8
     }
     #endif
 
@@ -450,21 +442,7 @@
     }
 }
 
-<<<<<<< HEAD
-
-=======
-extension String {
-    func queryEncode() -> String {
-        addingPercentEncoding(withAllowedCharacters: String.queryAllowedCharacters) ?? self
-    }
-
-    func s3PathEncode() -> String {
-        addingPercentEncoding(withAllowedCharacters: String.s3PathAllowedCharacters) ?? self
-    }
-
-    func uriEncode() -> String {
-        addingPercentEncoding(withAllowedCharacters: String.uriAllowedCharacters) ?? self
-    }
+
 
     func uriEncodeWithSlash() -> String {
         addingPercentEncoding(withAllowedCharacters: String.uriAllowedWithSlashCharacters) ?? self
@@ -475,7 +453,6 @@
     static let uriAllowedCharacters = CharacterSet(charactersIn: "ABCDEFGHIJKLMNOPQRSTUVWXYZabcdefghijklmnopqrstuvwxyz0123456789-._~")
     static let queryAllowedCharacters = CharacterSet(charactersIn: "/;+").inverted
 }
->>>>>>> 11453ca8
 
 @_spi(SotoInternal)
 extension Sequence<UInt8> {
@@ -513,15 +490,9 @@
     }
 }
 
-<<<<<<< HEAD
-private extension StringProtocol {
-    func removeSequentialWhitespace() -> String {
+extension StringProtocol {
+    fileprivate func removeSequentialWhitespace() -> String {
         return reduce(into: "") { result, character in
-=======
-extension String {
-    fileprivate func removeSequentialWhitespace() -> String {
-        reduce(into: "") { result, character in
->>>>>>> 11453ca8
             if result.last?.isWhitespace != true || character.isWhitespace == false {
                 result.append(character)
             }
