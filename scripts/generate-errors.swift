#!/usr/bin/env swift sh
//===----------------------------------------------------------------------===//
//
// This source file is part of the Soto for AWS open source project
//
// Copyright (c) 2017-2020 the Soto project authors
// Licensed under Apache License v2.0
//
// See LICENSE.txt for license information
// See CONTRIBUTORS.txt for the list of Soto project authors
//
// SPDX-License-Identifier: Apache-2.0
//
//===----------------------------------------------------------------------===//

#if canImport(FoundationEssentials)
import FoundationEssentials
#else
import Foundation
<<<<<<< HEAD
#endif
import Stencil // soto-project/Stencil
=======
import Stencil  // soto-project/Stencil
>>>>>>> 11453ca8

extension String {
    public func lowerFirst() -> String {
        String(self[startIndex]).lowercased() + self[index(after: startIndex)...]
    }
}

struct Error {
    let name: String
    let description: String
    let `enum`: String

    init(name: String, description: String) {
        self.name = name
        self.description = description
        self.enum = name.lowerFirst()
    }
}

let clientErrors: [Error] = [
    // list of errors comes from https://docs.aws.amazon.com/sns/latest/api/CommonErrors.html
    .init(name: "AccessDenied", description: "Access has been denied."),
    .init(name: "IncompleteSignature", description: "The request signature does not conform to AWS standards."),
    .init(name: "InvalidAction", description: "The action or operation requested is not valid. Verify that the action is typed correctly."),
    .init(name: "InvalidClientTokenId", description: "The X.509 certificate or AWS access key ID provided does not exist in our records."),
    .init(
        name: "InvalidParameterCombination",
        description:
            "Indicates an incorrect combination of parameters, or a missing parameter. For example, trying to terminate an instance without specifying the instance ID."
    ),
    .init(
        name: "InvalidParameterValue",
        description:
            "A value specified in a parameter is not valid, is unsupported, or cannot be used. Ensure that you specify a resource by using its full ID. The returned message provides an explanation of the error value."
    ),
    .init(name: "InvalidQueryParameter", description: "The AWS query string is malformed or does not adhere to AWS standards."),
    .init(name: "MalformedQueryString", description: "The query string contains a syntax error."),
    .init(name: "MissingAction", description: "The request is missing an action or a required parameter."),
    .init(
        name: "MissingAuthenticationToken",
        description: "The request must contain either a valid (registered) AWS access key ID or X.509 certificate."
    ),
    .init(
        name: "MissingParameter",
        description:
            "The request is missing a required parameter. Ensure that you have supplied all the required parameters for the request; for example, the resource ID."
    ),
    .init(
        name: "OptInRequired",
        description:
            "You are not authorized to use the requested service. Ensure that you have subscribed to the service you are trying to use. If you are new to AWS, your account might take some time to be activated while your credit card details are being verified."
    ),
    .init(
        name: "RequestExpired",
        description:
            "The request reached the service more than 15 minutes after the date stamp on the request or more than 15 minutes after the request expiration date (such as for pre-signed URLs), or the date stamp on the request is more than 15 minutes in the future. If you're using temporary security credentials, this error can also occur if the credentials have expired. For more information, see Temporary Security Credentials in the IAM User Guide."
    ),
    .init(name: "Throttling", description: "The request was denied due to request throttling."),
    .init(name: "ValidationError", description: "The input fails to satisfy the constraints specified by an AWS service."),
    // additional errors that are common across a number of services
    .init(name: "UnrecognizedClient", description: "AWS access key ID provided does not exist in our records."),
    .init(name: "InvalidSignature", description: "Authorization signature is invalid."),
    .init(name: "SignatureDoesNotMatch", description: "Authorization signature does not match the signature provided."),
]

let serverErrors: [Error] = [
    .init(name: "InternalFailure", description: "The request processing has failed because of an unknown error, exception or failure."),
    .init(name: "ServiceUnavailable", description: "The request has failed due to a temporary failure of the server."),
]

print("Loading templates")
let fsLoader = FileSystemLoader(paths: ["./scripts/templates/generate-errors"])
let environment = Environment(loader: fsLoader)

print("Creating ClientErrors.swift")

let clientErrorFile = try environment.renderTemplate(
    name: "generate-errors.stencil",
    context: ["name": "AWSClientError", "errors": clientErrors.sorted { $0.name < $1.name }]
)
try Data(clientErrorFile.utf8).write(to: URL(fileURLWithPath: "Sources/SotoCore/Errors/ClientErrors.swift"))

print("Creating ServerErrors.swift")

let serverErrorFile = try environment.renderTemplate(
    name: "generate-errors.stencil",
    context: ["name": "AWSServerError", "errors": serverErrors.sorted { $0.name < $1.name }]
)
try Data(serverErrorFile.utf8).write(to: URL(fileURLWithPath: "Sources/SotoCore/Errors/ServerErrors.swift"))<|MERGE_RESOLUTION|>--- conflicted
+++ resolved
@@ -17,12 +17,8 @@
 import FoundationEssentials
 #else
 import Foundation
-<<<<<<< HEAD
 #endif
-import Stencil // soto-project/Stencil
-=======
 import Stencil  // soto-project/Stencil
->>>>>>> 11453ca8
 
 extension String {
     public func lowerFirst() -> String {
